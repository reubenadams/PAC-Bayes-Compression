--- conflicted
+++ resolved
@@ -78,11 +78,7 @@
     model_path="trained_models/mnist/2x2/dist_data_mlp.t",
     model_dims=[4, 32, 10],
     model_act="relu",
-<<<<<<< HEAD
     train_epochs=1,
-=======
-    train_epochs=50000,
->>>>>>> f156a7cf
     batch_size=64,
     learning_rate=0.01,
     dataset="MNIST",
